--- conflicted
+++ resolved
@@ -31,17 +31,6 @@
     // Currently, only AWS_LAMBDA is supported as a data type
     if (inputDS.type !== 'AWS_LAMBDA') return
 
-<<<<<<< HEAD
-  return await Promise.all(
-    map(async (dataSource) => {
-      const params = pickExcluded(['mode'], dataSource)
-      if (equals(dataSource.mode, 'create')) {
-        console.log(`Creating data source ${params.name}`)
-        await appSync.createDataSource(params).promise()
-      } else if (equals(dataSource.mode, 'update')) {
-        console.log(`Updating data source ${params.name}`)
-        await appSync.updateDataSource(params).promise()
-=======
     // Remove from "remove" array
     dataSourcesToRemove.splice(dataSourcesToRemove.findIndex(ds => ds.name === inputDS.name),1)
     
@@ -67,7 +56,6 @@
       // If datasource is still in inputs, update it
       if (formattedDS.type === deployedDS.type && formattedDS.name === deployedDS.name) {
         dataSourcesToUpdate.push(formattedDS)
->>>>>>> 9631c319
       }
     })
 
@@ -107,29 +95,6 @@
 /**
  * Exports
  */
-<<<<<<< HEAD
-const removeObsoleteDataSources = async (appSync, config, state, instance) => {
-  const obsoleteDataSources = difference(
-    defaultToAnArray(state.dataSources),
-    map(pick(['name', 'type']), defaultToAnArray(config.dataSources))
-  )
-  await Promise.all(
-    map(async ({ name }) => {
-      console.log(`Removing data source ${name}`)
-      try {
-        await appSync.deleteDataSource({ apiId: config.apiId, name }).promise()
-      } catch (error) {
-        if (not(equals(error.code, 'NotFoundException'))) {
-          throw error
-        }
-        console.log(`Data source ${name} already removed`)
-      }
-    }, obsoleteDataSources)
-  )
-}
-
-=======
->>>>>>> 9631c319
 module.exports = {
   createUpdateOrDeleteDataSources
 }