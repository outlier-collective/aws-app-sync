--- conflicted
+++ resolved
@@ -21,49 +21,7 @@
     }
   }
 
-<<<<<<< HEAD
-  return Promise.all(
-    map(async (apiKey) => {
-      let currentApiKey = clone(apiKey)
-      const dateToParse =
-        is(Number, currentApiKey.expires) && currentApiKey.expires < 1000000000000
-          ? currentApiKey.expires * 1000
-          : currentApiKey.expires
-      const expires = not(isNil(dateToParse))
-        ? Math.round(new Date(dateToParse).getTime() / 1000)
-        : undefined
-      if (equals(currentApiKey.mode, 'create')) {
-        console.log(
-          `Creating api key ${currentApiKey.name}${
-            not(isNil(dateToParse)) ? ` (expires ${expires})` : ''
-          }`
-        )
-        const response = await appSync
-          .createApiKey({
-            apiId: config.apiId,
-            description: currentApiKey.description,
-            expires
-          })
-          .promise()
-        currentApiKey = merge(currentApiKey, { id: response.apiKey.id })
-      } else if (equals(currentApiKey.mode, 'update')) {
-        console.log(
-          `Updating api key ${currentApiKey.name}${
-            not(isNil(dateToParse)) ? ` (expires ${expires})` : ''
-          }`
-        )
-        await appSync
-          .updateApiKey({
-            apiId: config.apiId,
-            id: currentApiKey.id,
-            description: currentApiKey.description,
-            expires
-          })
-          .promise()
-      }
-=======
   const operations = []
->>>>>>> 9631c319
 
   inputs.apiKeys.forEach((ak) => {
     operations.push(process(ak))
@@ -101,24 +59,7 @@
     if (ak.id === apiKeyId) apiKey = ak
   })
 
-<<<<<<< HEAD
-  await Promise.all(
-    map(async ({ name }) => {
-      console.log(`Removing api key ${name}`)
-      const { id } = find(propEq('name', name), state.apiKeys)
-      try {
-        await appSync.deleteApiKey({ apiId: config.apiId, id }).promise()
-      } catch (error) {
-        if (not(equals(error.code, 'NotFoundException'))) {
-          throw error
-        }
-        console.log(`Api key ${name} already removed`)
-      }
-    }, obsoleteApiKeys)
-  )
-=======
   return apiKey ? apiKey : null
->>>>>>> 9631c319
 }
 
 module.exports = {
