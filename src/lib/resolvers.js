const path = require('path')
const fs = require('fs')
const { checksum, readIfFile, sleep } = require('../utils')

/**
 * Create or update resolvers
 */
const createOrUpdateResolvers = async (appSync, inputs, state) => {

  const process = async (mt) => {
    let resolver
    try {
      resolver = await appSync.getResolver({
        apiId: state.apiId,
        fieldName: mt.field,
        typeName: mt.type,
      }).promise()
    } catch(error) {
      if (error.code !== 'NotFoundException') {
        throw error
      }
    }

    // Load mapping template
    try {
      if (mt.request) mt.request = fs.readFileSync(path.join(inputs.src, mt.request), 'utf8')
      if (mt.response) mt.response = fs.readFileSync(path.join(inputs.src, mt.response), 'utf8')
    } catch(error) {
      throw new Error(`Coulddn't load request/response mapping template files for type: ${mt.type}.  Is the path/format correct?  Here is the error: ${error.message}`)
    }

    // Format
    let params = {
      apiId: state.apiId,
      fieldName: mt.field,
      typeName: mt.type,
      dataSourceName: mt.dataSource,
      requestMappingTemplate: mt.request,
      responseMappingTemplate: mt.request
    }
    if (mt.caching) params.cachingConfig = mt.caching

    if (!resolver) {
      console.log(`Creating resolver: ${mt.field} - ${mt.type}`)
      resolver = await appSync.createResolver(params).promise()
    } else {
      console.log(`Updating resolver: ${mt.field} - ${mt.type}`)
      resolver = await appSync.updateResolver(params).promise()
    }
  }

  const operations = []

  inputs.mappingTemplates.forEach((mt) => {
    operations.push(process(mt))
  })

  return Promise.all(operations)
  .then()

<<<<<<< HEAD
  return await Promise.all(
    map(async (resolver) => {
      const params = {
        apiId: config.apiId,
        fieldName: resolver.field,
        requestMappingTemplate: resolver.requestMappingTemplate,
        responseMappingTemplate: resolver.responseMappingTemplate,
        typeName: resolver.type,
        dataSourceName: resolver.dataSource,
        kind: resolver.kind,
        pipelineConfig: resolver.pipelineConfig
      }
      if (equals(resolver.mode, 'create')) {
        console.log(`Creating resolver ${resolver.field}/${resolver.type}`)
        await appSync.createResolver(params).promise()
      } else if (equals(resolver.mode, 'update')) {
        console.log(`Updating resolver ${resolver.field}/${resolver.type}`)
        await appSync.updateResolver(params).promise()
      }
      return Promise.resolve(resolver)
    }, resolversToDeploy)
  )
=======
>>>>>>> 9631c319
}

/**
 * List Resolvers
 * @param {*} iam 
 * @param {*} policyName 
 */
<<<<<<< HEAD
const removeObsoleteResolvers = async (appSync, config, state, instance) => {
  const obsoleteResolvers = difference(
    defaultToAnArray(state.mappingTemplates),
    map(pick(['type', 'field']), defaultToAnArray(config.mappingTemplates))
  )
  await Promise.all(
    map(async (resolver) => {
      console.log(`Removing resolver ${resolver.field}/${resolver.type}`)
      try {
        await appSync
          .deleteResolver({
            apiId: config.apiId,
            fieldName: resolver.field,
            typeName: resolver.type
          })
          .promise()
      } catch (error) {
        if (not(equals(error.code, 'NotFoundException'))) {
          throw error
        }
        console.log(`Resolver ${resolver.field}/${resolver.type} already removed`)
      }
    }, obsoleteResolvers)
  )
=======
const listResolvers = async(appSync, apiId, typeName) => {
  let resolvers = []
  let nextToken
  do {
    const list = await appSync
    .listResolvers({
      apiId,
      maxResults: 100,
      typeName,
      nextToken,
    })
    .promise()
    resolvers = resolvers.concat(list.resolvers)
    nextToken = list.nextToken ? list.nextToken : null
  }
  while (nextToken)
  
  return resolvers
>>>>>>> 9631c319
}

/**
 * Exports
 */

module.exports = { createOrUpdateResolvers }<|MERGE_RESOLUTION|>--- conflicted
+++ resolved
@@ -58,31 +58,6 @@
   return Promise.all(operations)
   .then()
 
-<<<<<<< HEAD
-  return await Promise.all(
-    map(async (resolver) => {
-      const params = {
-        apiId: config.apiId,
-        fieldName: resolver.field,
-        requestMappingTemplate: resolver.requestMappingTemplate,
-        responseMappingTemplate: resolver.responseMappingTemplate,
-        typeName: resolver.type,
-        dataSourceName: resolver.dataSource,
-        kind: resolver.kind,
-        pipelineConfig: resolver.pipelineConfig
-      }
-      if (equals(resolver.mode, 'create')) {
-        console.log(`Creating resolver ${resolver.field}/${resolver.type}`)
-        await appSync.createResolver(params).promise()
-      } else if (equals(resolver.mode, 'update')) {
-        console.log(`Updating resolver ${resolver.field}/${resolver.type}`)
-        await appSync.updateResolver(params).promise()
-      }
-      return Promise.resolve(resolver)
-    }, resolversToDeploy)
-  )
-=======
->>>>>>> 9631c319
 }
 
 /**
@@ -90,32 +65,6 @@
  * @param {*} iam 
  * @param {*} policyName 
  */
-<<<<<<< HEAD
-const removeObsoleteResolvers = async (appSync, config, state, instance) => {
-  const obsoleteResolvers = difference(
-    defaultToAnArray(state.mappingTemplates),
-    map(pick(['type', 'field']), defaultToAnArray(config.mappingTemplates))
-  )
-  await Promise.all(
-    map(async (resolver) => {
-      console.log(`Removing resolver ${resolver.field}/${resolver.type}`)
-      try {
-        await appSync
-          .deleteResolver({
-            apiId: config.apiId,
-            fieldName: resolver.field,
-            typeName: resolver.type
-          })
-          .promise()
-      } catch (error) {
-        if (not(equals(error.code, 'NotFoundException'))) {
-          throw error
-        }
-        console.log(`Resolver ${resolver.field}/${resolver.type} already removed`)
-      }
-    }, obsoleteResolvers)
-  )
-=======
 const listResolvers = async(appSync, apiId, typeName) => {
   let resolvers = []
   let nextToken
@@ -134,7 +83,6 @@
   while (nextToken)
   
   return resolvers
->>>>>>> 9631c319
 }
 
 /**
