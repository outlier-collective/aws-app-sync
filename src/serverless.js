--- conflicted
+++ resolved
@@ -9,70 +9,6 @@
    * @param {*} inputs 
    */
   async deploy(inputs = {}) {
-<<<<<<< HEAD
-    const config = mergeDeepRight(merge(defaults, { apiId: this.state.apiId }), inputs)
-    config.src = inputs.src
-
-    if (config.src) {
-      console.log('Unzipping source files')
-      config.src = await this.unzip(config.src, true) // Returns directory with unzipped files
-    }
-
-    const { appSync, iam } = getClients(this.credentials.aws, config.region)
-    const graphqlApi = await createOrUpdateGraphqlApi(appSync, config, this)
-    config.apiId = graphqlApi.apiId || config.apiId
-    config.arn = graphqlApi.arn
-    config.uris = graphqlApi.uris
-    config.isApiCreator = isNil(inputs.apiId)
-    config.roleArn = inputs.roleArn || this.state.roleArn
-    config.policyArn = this.state.policyArn
-
-    if (!config.roleArn) {
-      const res = await createServiceRole(iam, config, this)
-      config.roleArn = res.roleArn
-      config.policyArn = res.policyArn
-      this.state.roleArn = config.roleArn
-      this.state.policyArn = config.policyArn
-    }
-
-    config.dataSources = map((datasource) => {
-      if (isNil(datasource.serviceRoleArn)) {
-        datasource.serviceRoleArn = config.roleArn
-      }
-      return datasource
-    }, config.dataSources || [])
-
-    config.dataSources = await createOrUpdateDataSources(appSync, config, this)
-    config.schemaChecksum = await createSchema(appSync, config, this.state, this)
-    config.mappingTemplates = await createOrUpdateResolvers(appSync, config, this)
-    config.functions = await createOrUpdateFunctions(appSync, config, this)
-    config.apiKeys = await createOrUpdateApiKeys(appSync, config, this.state, this)
-
-    await removeObsoleteResolvers(appSync, config, this.state, this)
-    await removeObsoleteFunctions(appSync, config, this.state, this)
-    await removeObsoleteDataSources(appSync, config, this.state, this)
-    await removeObsoleteApiKeys(appSync, config, this.state, this)
-
-    this.state = pick(['arn', 'schemaChecksum', 'apiKeys', 'uris', 'roleArn', 'policyArn'], config)
-    this.state.apiId = config.apiId
-    this.state.isApiCreator = config.isApiCreator
-    this.state.dataSources = map(pick(['name', 'type']), config.dataSources)
-    this.state.mappingTemplates = map(pick(['type', 'field']), config.mappingTemplates)
-    this.state.functions = map(pick(['name', 'dataSource', 'functionId']), config.functions) // deploy functions with same names is not possible
-
-    let output = pick(['apiId', 'arn', 'uris'], config)
-
-    // Eslam - temporarly output a single url
-    output.url = output.uris.GRAPHQL
-    delete output.uris
-
-    // TODO: Add domain support back in
-
-    if (not(isNil(config.apiKeys)) && not(isEmpty(config.apiKeys))) {
-      output = merge(output, {
-        apiKeys: map(({ id }) => id, config.apiKeys)
-      })
-=======
 
     console.log('Deploying a graphql API via AWS App Sync...')
 
@@ -111,7 +47,6 @@
       const res = await lib.createOrUpdateServiceRole(iam, inputs)
       this.state.autoRoleArn = res.role.Arn
       this.state.autoPolicyArn = res.policy.Arn
->>>>>>> 9631c319
     }
 
     // Create, update, delete datasources
@@ -139,38 +74,6 @@
    * @param {*} inputs 
    */
   async remove(inputs = {}) {
-<<<<<<< HEAD
-    const config = mergeDeepRight(merge(defaults, { apiId: this.state.apiId }), inputs)
-    const { appSync, iam } = getClients(this.credentials.aws, config.region)
-    if (not(this.state.isApiCreator)) {
-      console.log('Remove created resources from existing API without deleting the API.')
-      await removeObsoleteResolvers(
-        appSync,
-        { apiId: this.state.apiId, mappingTemplates: [] },
-        this.state
-      )
-      await removeObsoleteFunctions(
-        appSync,
-        { apiId: this.state.apiId, functions: [] },
-        this.state
-      )
-      await removeObsoleteDataSources(
-        appSync,
-        { apiId: this.state.apiId, dataSources: [] },
-        this.state
-      )
-      await removeObsoleteApiKeys(appSync, { apiId: this.state.apiId, apiKeys: [] })
-    } else {
-      console.log(`Removing AppSync API with ID ${this.state.apiId}.`)
-      await removeGraphqlApi(appSync, { apiId: this.state.apiId })
-    }
-
-    if (this.state.roleArn) {
-      console.log(`Removing policy with arn ${this.state.policyArn}.`)
-      console.log(`Removing role with arn ${this.state.roleArn}.`)
-
-      await removeRole(iam, this.state)
-=======
     const { appSync, iam } = utils.getClients(this.credentials.aws, this.state.region)
 
     // If a role was auto-created, delete it
@@ -178,7 +81,6 @@
       console.log(`Removing policy with arn ${this.state.autoPolicyArn}.`)
       console.log(`Removing role with arn ${this.state.autoRoleArn}.`)
       await lib.removeServiceRoleAndPolicy(iam, this.state.autoRoleArn, this.state.autoPolicyArn)
->>>>>>> 9631c319
     }
 
     // Remove graphql api
