const AWS = require('aws-sdk')
const fs = require('fs')
const crypto = require('crypto')

/**
 * Sleep
 */
const sleep = async (wait) => new Promise((resolve) => setTimeout(() => resolve(), wait))

/**
 * Generate a random ID
 */
const generateRandomId = () => {
  return Math.random()
  .toString(36)
  .substring(6)
}

/**
 * Get AWS clients
 * @param {object} credentials
 * @param {string} region
 * @returns {object} AWS clients
 */
const getClients = (credentials, region = 'us-east-1') => {
  const appSync = new AWS.AppSync({ credentials, region })
  const iam = new AWS.IAM({ credentials, region })
  return {
    appSync,
    iam
  }
}

/**
 * Returns current AWS account id
 * @returns {String} - account id
 */
const getAccountId = async () => {
  const STS = new AWS.STS()
  const res = await STS.getCallerIdentity({}).promise()
  return res.Account
}

/**
 * Create a checksum
 * @param {String} data
 * @returns {String} - checksum
 */
const checksum = (data) => {
  return crypto
    .createHash('sha256')
    .update(data)
    .digest('hex')
}

/**
 * Check if the filePath is a file
 * @param {*} filePath
 */
<<<<<<< HEAD
const createOrUpdateGraphqlApi = async (appSync, config, instance) => {
  const inputFields = [
    'name',
    'authenticationType',
    authentication(config.authenticationType),
    'additionalAuthenticationProviders',
    'logConfig'
  ]
  const inputs = pick(inputFields, config)
  let graphqlApi
  if (config.apiId) {
    console.log(`Fetching graphql API by API id ${config.apiId}`)
    try {
      const response = await appSync.getGraphqlApi({ apiId: config.apiId }).promise()
      // eslint-disable-next-line prefer-destructuring
      graphqlApi = response.graphqlApi
    } catch (error) {
      if (not(equals('NotFoundException', error.code))) {
        throw error
      }
      console.log(`API id '${config.apiId}' not found`)
    }
  }

  if (isNil(graphqlApi)) {
    console.log(`Fetching graphql API by API name ${config.name}`)
    graphqlApi = find(
      ({ name }) => equals(name, config.name),
      await listAll(appSync, 'listGraphqlApis', {}, 'graphqlApis')
    )
    if (not(isNil(graphqlApi))) {
      config.apiId = graphqlApi.apiId
    }
  }

  if (isNil(graphqlApi)) {
    console.log('Creating a new graphql API')
    const response = await appSync.createGraphqlApi(inputs).promise()
    // eslint-disable-next-line prefer-destructuring
    graphqlApi = response.graphqlApi
  } else if (
    not(equals(addDefaults(clone(inputs)), pick(inputFields, graphqlApi))) &&
    not(isEmpty(inputs))
  ) {
    console.log(`Updating graphql API ${config.apiId}`)
    const parameters = merge(pick(inputFields, graphqlApi), merge(inputs, { apiId: config.apiId }))
    const response = await appSync.updateGraphqlApi(parameters).promise()
    // eslint-disable-next-line prefer-destructuring
    graphqlApi = response.graphqlApi
  }
=======
const isFile = async (filePath) =>
  new Promise((resolve) => {
    fs.stat(filePath, (error) => {
      if (error) {
        resolve(false)
      }
      resolve(true)
    })
  })
>>>>>>> 9631c319

/**
 * Reads if string is a file otherwise return
 * @param {Object|String} data
 * @returns {Object}
 */
const readIfFile = async (data) => {
  let result = data
  if (result && (await isFile(result))) {
    result = fs.readFileSync(result, 'utf8')
  }
  return result
}

/**
 * Exports
 */
 module.exports = {
   generateRandomId,
   getClients,
   getAccountId,
   sleep,
   checksum,
   readIfFile
 }<|MERGE_RESOLUTION|>--- conflicted
+++ resolved
@@ -57,58 +57,6 @@
  * Check if the filePath is a file
  * @param {*} filePath
  */
-<<<<<<< HEAD
-const createOrUpdateGraphqlApi = async (appSync, config, instance) => {
-  const inputFields = [
-    'name',
-    'authenticationType',
-    authentication(config.authenticationType),
-    'additionalAuthenticationProviders',
-    'logConfig'
-  ]
-  const inputs = pick(inputFields, config)
-  let graphqlApi
-  if (config.apiId) {
-    console.log(`Fetching graphql API by API id ${config.apiId}`)
-    try {
-      const response = await appSync.getGraphqlApi({ apiId: config.apiId }).promise()
-      // eslint-disable-next-line prefer-destructuring
-      graphqlApi = response.graphqlApi
-    } catch (error) {
-      if (not(equals('NotFoundException', error.code))) {
-        throw error
-      }
-      console.log(`API id '${config.apiId}' not found`)
-    }
-  }
-
-  if (isNil(graphqlApi)) {
-    console.log(`Fetching graphql API by API name ${config.name}`)
-    graphqlApi = find(
-      ({ name }) => equals(name, config.name),
-      await listAll(appSync, 'listGraphqlApis', {}, 'graphqlApis')
-    )
-    if (not(isNil(graphqlApi))) {
-      config.apiId = graphqlApi.apiId
-    }
-  }
-
-  if (isNil(graphqlApi)) {
-    console.log('Creating a new graphql API')
-    const response = await appSync.createGraphqlApi(inputs).promise()
-    // eslint-disable-next-line prefer-destructuring
-    graphqlApi = response.graphqlApi
-  } else if (
-    not(equals(addDefaults(clone(inputs)), pick(inputFields, graphqlApi))) &&
-    not(isEmpty(inputs))
-  ) {
-    console.log(`Updating graphql API ${config.apiId}`)
-    const parameters = merge(pick(inputFields, graphqlApi), merge(inputs, { apiId: config.apiId }))
-    const response = await appSync.updateGraphqlApi(parameters).promise()
-    // eslint-disable-next-line prefer-destructuring
-    graphqlApi = response.graphqlApi
-  }
-=======
 const isFile = async (filePath) =>
   new Promise((resolve) => {
     fs.stat(filePath, (error) => {
@@ -118,7 +66,6 @@
       resolve(true)
     })
   })
->>>>>>> 9631c319
 
 /**
  * Reads if string is a file otherwise return
